--- conflicted
+++ resolved
@@ -296,30 +296,11 @@
                             <p class="muted">{format!("{} chars", plaintext_len)}</p>
                         </label>
 
-<<<<<<< HEAD
                         <label class="field">
                             <span>{"Eb/N₀ (dB)"}</span>
-                                <input type="range" min="-10" max="20" step="0.5" value={current_input.snr_db.to_string()} oninput={on_snr_change.clone()} />
-                            <input type="number" value={format!("{:.2}", current_input.snr_db)} oninput={on_snr_change} />
-                            <p class="muted small">{"Eb/N₀ expresses per-bit energy against noise density. Higher values generally reduce pre-FEC BER under AWGN."}</p>
+                            <input type="number" min="-10" max="0" step="0.5" value={format!("{:.2}", current_input.snr_db)} oninput={on_snr_change} />
+                            <p class="muted small">{"Eb/N₀ expresses per-bit energy against noise density. Higher values (closer to 0 dB) reduce pre-FEC BER under AWGN. Values below ~7 dB cause LDPC failure."}</p>
                         </label>
-=======
-                        <div class="field-inline">
-                            <label class="field">
-                                <span>{"Eb/N₀ (dB)"}</span>
-                                <input type="number" min="-10" max="0" step="0.5" value={format!("{:.2}", current_input.snr_db)} oninput={on_snr_change} />
-                                <p class="muted small">{"Eb/N₀ expresses per-bit energy against noise density. Higher values (closer to 0 dB) reduce pre-FEC BER under AWGN. Values below ~7 dB cause LDPC failure."}</p>
-                            </label>
-                            <div class="field locked">
-                                <span>{"Sample Rate"}</span>
-                                <div class="locked-field">
-                                    <span class="value">{format!("{} Hz", FIXED_SAMPLE_RATE)}</span>
-                                    <span class="tag compact">{"Locked"}</span>
-                                </div>
-                                <p class="muted small">{"All presets render at 48 kHz for deterministic diagnostics."}</p>
-                            </div>
-                        </div>
->>>>>>> cc51fb91
 
                         <div class="field">
                             <span>{"External Audio Payload"}</span>
