--- conflicted
+++ resolved
@@ -633,7 +633,6 @@
                         </p>
                     </header>
                     <div class="chart-grid">
-<<<<<<< HEAD
                         <LineChart
                             title="Timing Error"
                             values={timing_error.clone()}
@@ -664,13 +663,6 @@
                             accent_rgb={Some((255, 238, 96))}
                             tooltip={Some(AttrValue::from("Cumulative bit-error ratio computed as symbols are demodulated."))}
                         />
-=======
-                        <LineChart title="Timing Error" values={timing_error.clone()} accent_rgb={Some((94, 214, 255))} x_label="Sample Index" y_label="Error (samples)" />
-                        <LineChart title="NCO Frequency Offset" values={freq_offset.clone()} accent_rgb={Some((255, 168, 112))} x_label="Sample Index" y_label="Offset (Hz)" />
-                        <LineChart title="Clean Signal PSD (dBFS)" values={psd_clean.clone()} accent_rgb={Some((126, 240, 180))} x_label="Frequency Bin" y_label="Power (dBFS)" />
-                        <LineChart title="Noisy Signal PSD (dBFS)" values={psd_noisy.clone()} accent_rgb={Some((255, 132, 220))} x_label="Frequency Bin" y_label="Power (dBFS)" />
-                        <LineChart title="Running BER" values={ber_trend.clone()} accent_rgb={Some((255, 238, 96))} x_label="Symbol Index" y_label="BER" />
->>>>>>> b171b2df
                     </div>
                     <div class="log-columns">
                         <div class="log-pane">
@@ -838,13 +830,11 @@
     #[prop_or(None)]
     pub accent_rgb: Option<(u8, u8, u8)>,
     #[prop_or_default]
-<<<<<<< HEAD
     pub tooltip: Option<AttrValue>,
-=======
+    #[prop_or_default]
     pub x_label: AttrValue,
     #[prop_or_default]
     pub y_label: AttrValue,
->>>>>>> b171b2df
 }
 
 #[function_component(LineChart)]
